[package]
name = "yep_lang"
version = "0.1.0"
edition = "2021"

[dependencies]
ariadne = "0.2.0"
chumsky = { git = "https://github.com/TGMM/chumsky/", version = "1.0.0-alpha.3", features = ["label", "sync"] }
logos = "0.13.0"
<<<<<<< HEAD
nom = { git = "https://github.com/rust-bakery/nom" }
snailquote = "0.3.1"
inkwell = { git = "https://github.com/TheDan64/inkwell", branch = "master", features = ["llvm14-0"] }
enum-as-inner = "0.5.1"
=======
snailquote = "0.3.1"
>>>>>>> 53897ef8
<|MERGE_RESOLUTION|>--- conflicted
+++ resolved
@@ -7,11 +7,6 @@
 ariadne = "0.2.0"
 chumsky = { git = "https://github.com/TGMM/chumsky/", version = "1.0.0-alpha.3", features = ["label", "sync"] }
 logos = "0.13.0"
-<<<<<<< HEAD
-nom = { git = "https://github.com/rust-bakery/nom" }
 snailquote = "0.3.1"
 inkwell = { git = "https://github.com/TheDan64/inkwell", branch = "master", features = ["llvm14-0"] }
-enum-as-inner = "0.5.1"
-=======
-snailquote = "0.3.1"
->>>>>>> 53897ef8
+enum-as-inner = "0.5.1"