--- conflicted
+++ resolved
@@ -6,16 +6,18 @@
 mod lexer;
 mod parser;
 
-use std::collections::HashMap;
-
+use crate::parser::main_parser::top_block_parser;
+use chumsky::prelude::SimpleSpan;
+use chumsky::Parser;
+use chumsky::{input::Stream, prelude::Input};
 use compiler::codegen::Compiler;
 use inkwell::{context::Context, passes::PassManager};
 use lexer::Token;
 use logos::Logos;
+use std::collections::HashMap;
 
 fn main() {
     let input = r#"
-<<<<<<< HEAD
     extern i32 printf(*u8, ...);
     let x: i64 = 10;
     {
@@ -36,14 +38,17 @@
     test_func(30);
 
     printf("Out again\n");"#;
-    let token_vec = Token::lexer(input)
+    let tokens = Token::lexer(input)
         .spanned()
-        .map(|(token, span)| TokenSpan { span, token })
+        .map(|(token, span)| (token.unwrap(), SimpleSpan::from(span)))
         .collect::<Vec<_>>();
-    let tokens = Tokens::new(&token_vec);
+    let length = tokens.len();
+    let tokens_stream = Stream::from_iter(tokens).spanned((length..length).into());
 
-    let (remaining, top_block) = top_block_parser(tokens).unwrap();
-    assert!(remaining.tok_span.is_empty());
+    let top_block = top_block_parser()
+        .parse(tokens_stream)
+        .into_result()
+        .unwrap();
 
     let context = Context::create();
     let module = context.create_module("TODO_file_name");
@@ -76,9 +81,4 @@
         "C:/Users/TGMM/Documents/Tareas/Compiladores/yep_lang/tests",
         "test",
     );
-=======
-    x = 5 + - 5;
-    "#;
-    let token_vec = Token::lexer(input).spanned().collect::<Vec<_>>();
->>>>>>> 53897ef8
 }