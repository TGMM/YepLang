--- conflicted
+++ resolved
@@ -1,18 +1,11 @@
 use crate::{
     ast::{
         Assignment, BOp, Block, Destructure, Expr, PropertyDestructure, PropertyName, Stmt,
-        VarDecl, VarDeclAssignment,
+        TopBlock, VarDecl, VarDeclAssignment,
     },
     lexer::Token,
     recursive_parser,
 };
-<<<<<<< HEAD
-use super::primitive_parser::{scope_specifier_parser, stmt_end_tag};
-use super::token::Tokens;
-use crate::ast::{
-    Assignment, BOp, Block, Destructure, Expr, PropertyDestructure, PropertyName, Stmt, TopBlock,
-    VarDecl, VarDeclAssignment,
-=======
 use chumsky::{
     extra,
     input::{SpannedInput, Stream},
@@ -25,7 +18,6 @@
 use std::{
     sync::{Arc, LazyLock, RwLock},
     vec::IntoIter,
->>>>>>> 53897ef8
 };
 
 use super::{
@@ -185,18 +177,6 @@
     // Declarations
     let expr = EXPR_PARSER.read().unwrap().clone();
 
-<<<<<<< HEAD
-pub(crate) fn top_block_parser<'i>(input: Tokens<'i>) -> ParseRes<'i, TopBlock<'i>> {
-    map(many0(stmt_parser), |stmts| TopBlock(Block { stmts }))(input)
-}
-
-pub(crate) fn block_parser<'i>(input: Tokens<'i>) -> ParseRes<'i, Block<'i>> {
-    delimited(
-        lbracket_tag,
-        map(many0(stmt_parser), |stmts| Block { stmts }),
-        rbracket_tag,
-    )(input)
-=======
     // Main definition
     let assignment = assignment_parser().map(Stmt::Assignment);
     let expr_s = expr.clone().map(Stmt::Expr);
@@ -210,7 +190,6 @@
     }
 
     for_stmt
->>>>>>> 53897ef8
 }
 
 recursive_parser!(
@@ -246,7 +225,7 @@
 recursive_parser!(
     TOP_BLOCK_PARSER,
     top_block_parser,
-    Block<'static>,
+    TopBlock<'static>,
     declarations {
         let stmt = STMT_PARSER.read().unwrap().clone()
     },
@@ -255,6 +234,7 @@
             .repeated()
             .collect::<Vec<_>>()
             .map(|stmts| Block { stmts })
+            .map(TopBlock)
     },
     definitions {
         if !stmt.is_defined() {
@@ -271,7 +251,7 @@
         let top_block = TOP_BLOCK_PARSER.read().unwrap().clone()
     },
     main_definition {
-        top_block.clone().delimited_by(just(Token::LBracket), just(Token::RBracket))
+        top_block.clone().delimited_by(just(Token::LBracket), just(Token::RBracket)).map(|tb| tb.0)
     },
     definitions {
         if !top_block.is_defined() {
